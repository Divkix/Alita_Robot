--- conflicted
+++ resolved
@@ -8,15 +8,9 @@
 [tool.poetry.dependencies]
 python = "^3.7"
 asyncio = "^3.4.3"
-<<<<<<< HEAD
-dnspython = "^2.2.1"
-gpytranslate = "^1.4.0"
-httpx = {extras = ["http2"], version = "^0.23.0"}
-=======
 dnspython = "^2.1.0"
 gpytranslate = "^1.3.0"
 httpx = {version = "^0.23.0", extras = ["http2"]}
->>>>>>> a03cf039
 python-dateutil = "^2.8.2"
 pyyaml = "^6.0"
 speedtest-cli = "^2.1.3"
@@ -24,22 +18,6 @@
 tswift = "^0.7.0"
 wikipedia = "^1.4.0"
 prettyconf = "^2.2.1"
-<<<<<<< HEAD
-Pyrogram = "^2.0.26"
-ujson = "^5.3.0"
-regex = "^2022.4.24"
-pymongo = "^4.1.1"
-cachetools = "^5.2.0"
-PyYAML = "^6.0"
-TgCrypto = "^1.2.3"
-
-[tool.poetry.dev-dependencies]
-isort = "^5.10.1"
-pre-commit = "^2.19.0"
-pyclean = "^2.2.0"
-pylint = "^2.13.9"
-black = "^22.3.0"
-=======
 Pyrogram = "^2.0.35"
 ujson = "^5.4.0"
 regex = "^2022.7.25"
@@ -52,7 +30,6 @@
 pyclean = "^2.0.0"
 pylint = "^2.11.1"
 black = "^22.6.0"
->>>>>>> a03cf039
 
 [build-system]
 requires = ["poetry-core>=1.0.0"]
