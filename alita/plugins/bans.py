--- conflicted
+++ resolved
@@ -849,13 +849,8 @@
     except RPCError as e:
         await q.message.edit_text(f"Error: {e}")
         return
-<<<<<<< HEAD
-    return await q.message.edit_text(
-        f"{q.from_user.mention} unbanned {whoo.mention}!")
-=======
     await q.message.edit_text(f"{q.from_user.mention} unbanned {doneto}!")
     return
->>>>>>> 2c1a7f90
 
 
 @Alita.on_message(command("kickme"))
@@ -889,4 +884,4 @@
     "kickme",
     "kick",
     "tban",
-]
+]