--- conflicted
+++ resolved
@@ -89,18 +89,10 @@
                 except ValueError:
                     # i.e. PM
                     user_status = "creator"
-<<<<<<< HEAD
-                if str(matches.group(
-                        1)) in disable_list and user_status not in (
-                            "creator",
-                            "administrator",
-                        ):
-=======
                 if str(matches.group(1)) in disable_list and user_status not in (
                     "creator",
                     "administrator",
                 ):
->>>>>>> 2c1a7f90
                     try:
                         if status == "del":
                             await m.delete()
@@ -335,4 +327,4 @@
 promote_filter = create(promote_check_func)
 bot_admin_filter = create(bot_admin_check_func)
 can_change_filter = create(changeinfo_check_func)
-can_pin_filter = create(can_pin_message_func)
+can_pin_filter = create(can_pin_message_func)